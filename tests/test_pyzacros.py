--- conflicted
+++ resolved
@@ -6,16 +6,13 @@
 import pytest
 import sys
 
-<<<<<<< HEAD
+from pyzacros.classes.kmc import KmcSimulation
 from pyzacros.classes import kmc
 from pyzacros.classes.Species import *
 from pyzacros.classes.SpeciesList import *
 from pyzacros.classes.Cluster import *
 from pyzacros.classes.ElementaryReaction import *
 from pyzacros.classes.Mechanism import *
-=======
-from pyzacros.classes.kmc import KmcSimulation
->>>>>>> 8434763f
 
 """
 Tests on classes. 
