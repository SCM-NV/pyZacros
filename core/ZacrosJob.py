--- conflicted
+++ resolved
@@ -658,14 +658,9 @@
                         "sites" : lambda sv: parameters.setdefault("sites", int(sv[0])),
                         "site_types" : lambda sv: parameters.setdefault("site_types", process_site_types(sv)),
                         "graph_multiplicity" : lambda sv: parameters.setdefault("multiplicity", int(sv[0])),
-<<<<<<< HEAD
                         "cluster_eng" : lambda sv: parameters.setdefault("energy", float(sv[0])),
                         "neighboring" : lambda sv: parameters.setdefault("neighboring", process_neighboring(sv))
-=======
-                        "cluster_eng" : lambda sv: parameters.setdefault("cluster_energy", float(sv[0])),
-                        "neighboring" : lambda sv: parameters.setdefault("neighboring", process_neighboring(sv)),
                         "variant" : lambda sv: parameters.setdefault("variant", process_variant(sv))
->>>>>>> 5ba4b020
                     }
                     cases.get( tokens[0], lambda sv: None )( tokens[1:] )
 
